--- conflicted
+++ resolved
@@ -16,9 +16,6 @@
   (Symbol as any).asyncDispose = Symbol.for('asyncDispose');
 }
 
-<<<<<<< HEAD
-export let workersModule: any = (globalThis as any)[WORKERS_MODULE_SYMBOL];
-=======
 // Polyfill Promise.withResolvers() for old Safari versions (ugh), Hermes (React Native), and
 // maybe others.
 if (!Promise.withResolvers) {
@@ -33,8 +30,7 @@
   };
 }
 
-let workersModule: any = (globalThis as any)[WORKERS_MODULE_SYMBOL];
->>>>>>> 6d805d4b
+export let workersModule: any = (globalThis as any)[WORKERS_MODULE_SYMBOL];
 
 export interface RpcTarget {
   [__RPC_TARGET_BRAND]: never;
