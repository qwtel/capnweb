--- conflicted
+++ resolved
@@ -77,8 +77,6 @@
   throw new Error('unknown typed array type');
 }
 
-<<<<<<< HEAD
-=======
 const TYPED_ARRAY_TYPES = {
   'uint8clamped': Uint8ClampedArray,
   'uint16': Uint16Array,
@@ -93,7 +91,6 @@
   'biguint64': BigUint64Array,
 } as const;
 
->>>>>>> a60ad8fa
 // Converts fully-hydrated messages into object trees that are JSON-serializable for sending over
 // the wire. This is used to implement serialization -- but it doesn't take the last step of
 // actually converting to a string. (The name is meant to be the opposite of "Evaluator", which
@@ -181,20 +178,6 @@
         return ["date", (<Date>value).getTime()];
 
       case "bytes": {
-<<<<<<< HEAD
-        let bytes = value instanceof Uint8Array 
-          ? value
-          : ArrayBuffer.isView(value) 
-            ? new Uint8Array(value.buffer, value.byteOffset, value.byteLength) 
-            : (() => { throw new Error("Unreachable") })();
-        if ('toBase64' in bytes) {
-          return ["bytes", (bytes as ToBase64).toBase64({omitPadding: true}), 
-              typedArrayType(bytes)];
-        } else {
-          return ["bytes",
-              btoa(String.fromCharCode.apply(null, bytes as any).replace(/=*$/, "")), 
-              typedArrayType(bytes)];
-=======
         let bytes = value instanceof Uint8Array
           ? value
           : ArrayBuffer.isView(value)
@@ -207,7 +190,6 @@
           return ["bytes",
               btoa(String.fromCharCode.apply(null, bytes as any).replace(/=*$/, "")),
               typedArrayType(value)];
->>>>>>> a60ad8fa
         }
       }
 
@@ -312,20 +294,6 @@
 export function serialize(value: unknown, codec: Codec = JSON_CODEC): WireMessage {
   return codec.encode(Devaluator.devaluate(value, codec));
 }
-
-const TYPED_ARRAY_TYPES = {
-  'uint8clamped': Uint8ClampedArray,
-  'uint16': Uint16Array,
-  'uint32': Uint32Array,
-  'int8': Int8Array,
-  'int16': Int16Array,
-  'int32': Int32Array,
-  'float16': Float16Array,
-  'float32': Float32Array,
-  'float64': Float64Array,
-  'bigint64': BigInt64Array,
-  'biguint64': BigUint64Array,
-} as const;
 
 // =======================================================================================
 
