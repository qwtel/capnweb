{
  "name": "capnweb",
  "version": "0.2.0",
  "description": "JavaScript/TypeScript-native RPC library with Promise Pipelining",
  "main": "dist/index.js",
  "types": "dist/index.d.ts",
  "author": "Kenton Varda <kenton@cloudflare.com>",
  "license": "MIT",
  "files": [
    "dist"
  ],
  "exports": {
    ".": {
      "types": "./dist/index.d.ts",
      "import": {
        "workerd": "./dist/index-workers.js",
        "default": "./dist/index.js"
      },
      "require": {
        "workerd": "./dist/index-workers.cjs",
        "default": "./dist/index.cjs"
      }
    }
  },
  "type": "module",
  "publishConfig": {
    "access": "public"
  },
  "scripts": {
    "build": "tsup --format esm,cjs",
    "build:watch": "tsup --watch --format esm,cjs",
    "test": "vitest run",
    "test:watch": "vitest",
    "prepublishOnly": "npm run build"
  },
  "devDependencies": {
<<<<<<< HEAD
    "@cloudflare/vitest-pool-workers": "^0.9.0",
    "@cloudflare/workers-types": "^4.20250912.0",
    "@types/chrome": "^0.1.27",
=======
    "@changesets/changelog-github": "^0.5.1",
    "@changesets/cli": "^2.29.7",
    "@cloudflare/vitest-pool-workers": "^0.10.4",
    "@cloudflare/workers-types": "^4.20251014.0",
>>>>>>> 6d805d4b
    "@types/ws": "^8.18.1",
    "@vitest/browser": "^3.2.4",
    "pkg-pr-new": "^0.0.60",
    "playwright": "^1.56.1",
    "tsup": "^8.5.0",
    "tsx": "^4.20.6",
    "typescript": "^5.9.3",
    "vitest": "^3.2.4",
    "ws": "^8.18.3"
  },
  "repository": {
    "type": "git",
    "url": "https://github.com/cloudflare/capnweb"
  },
  "bugs": {
    "url": "https://github.com/cloudflare/capnweb/issues"
  },
  "homepage": "https://github.com/cloudflare/capnweb#readme"
}<|MERGE_RESOLUTION|>--- conflicted
+++ resolved
@@ -34,16 +34,11 @@
     "prepublishOnly": "npm run build"
   },
   "devDependencies": {
-<<<<<<< HEAD
-    "@cloudflare/vitest-pool-workers": "^0.9.0",
-    "@cloudflare/workers-types": "^4.20250912.0",
-    "@types/chrome": "^0.1.27",
-=======
     "@changesets/changelog-github": "^0.5.1",
     "@changesets/cli": "^2.29.7",
     "@cloudflare/vitest-pool-workers": "^0.10.4",
     "@cloudflare/workers-types": "^4.20251014.0",
->>>>>>> 6d805d4b
+    "@types/chrome": "^0.1.27",
     "@types/ws": "^8.18.1",
     "@vitest/browser": "^3.2.4",
     "pkg-pr-new": "^0.0.60",
